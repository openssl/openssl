--- conflicted
+++ resolved
@@ -588,7 +588,6 @@
     return r;
 }
 
-<<<<<<< HEAD
 #define EVP_FUZZ(source, evp, f) \
     do { \
         evp *alg = sk_##evp##_value(source, *algorithm % sk_##evp##_num(source)); \
@@ -600,20 +599,6 @@
         if (fuzzed_parameters != NULL) \
             f(alg, fuzzed_parameters->params); \
         fuzzed_params_free(fuzzed_parameters); \
-=======
-#define EVP_FUZZ(source, evp, f)                                                               \
-    do {                                                                                       \
-        evp *alg = sk_##evp##_value(source, *algorithm % sk_##evp##_num(source));              \
-        OSSL_PARAM *fuzzed_params;                                                             \
-                                                                                               \
-        if (alg == NULL)                                                                       \
-            break;                                                                             \
-        fuzzed_params = fuzz_params((OSSL_PARAM *)evp##_settable_ctx_params(alg), &buf, &len); \
-        if (fuzzed_params != NULL)                                                             \
-            f(alg, fuzzed_params);                                                             \
-        free_params(fuzzed_params);                                                            \
-        OSSL_PARAM_free(fuzzed_params);                                                        \
->>>>>>> d6f3733f
     } while (0);
 
 int FuzzerTestOneInput(const uint8_t *buf, size_t len)
