--- conflicted
+++ resolved
@@ -93,10 +93,7 @@
 EVP_PKEY_meth_get_public_check,
 EVP_PKEY_meth_get_param_check,
 EVP_PKEY_meth_get_digest_custom,
-<<<<<<< HEAD
-=======
 BIO_f_reliable,
->>>>>>> 323e48b6
 ossl-removed-api - API that has been removed from OpenSSL
 
 =head1 SYNOPSIS
@@ -308,11 +305,8 @@
 
 =item EVP_PKEY_meth_get_digest_custom (Deprecated in 3.0.0) - consult L<ossl-guide-migration(7)>
 
-<<<<<<< HEAD
-=======
 =item BIO_f_reliable (Broken since 3.0.0) - removed without replacement
 
->>>>>>> 323e48b6
 =back
 
 =head1 SEE ALSO
