--- conflicted
+++ resolved
@@ -71,11 +71,7 @@
           fips_version_test x509_test hpke_test pairwise_fail_test \
           nodefltctxtest evp_xof_test x509_load_cert_file_test bio_meth_test \
           x509_acert_test x509_req_test strtoultest bio_pw_callback_test \
-<<<<<<< HEAD
           engine_stubs_test bad_policy_test
-=======
-          engine_stubs_test
->>>>>>> 323e48b6
 
   IF[{- !$disabled{'rpk'} -}]
     PROGRAMS{noinst}=rpktest
@@ -1328,13 +1324,10 @@
   INCLUDE[bio_pw_callback_test]=../include ../apps/include
   DEPEND[bio_pw_callback_test]=../libcrypto libtestutil.a
 
-<<<<<<< HEAD
   SOURCE[bad_policy_test]=bad_policy_test.c
   INCLUDE[bad_policy_test]=../include ../apps/include
   DEPEND[bad_policy_test]=../libcrypto libtestutil.a
 
-=======
->>>>>>> 323e48b6
   SOURCE[engine_stubs_test]=engine_stubs_test.c
   INCLUDE[engine_stubs_test]=../include ../apps/include
   DEPEND[engine_stubs_test]=../libcrypto libtestutil.a
