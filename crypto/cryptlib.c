/* crypto/cryptlib.c */
/* ====================================================================
 * Copyright (c) 1998-2006 The OpenSSL Project.  All rights reserved.
 *
 * Redistribution and use in source and binary forms, with or without
 * modification, are permitted provided that the following conditions
 * are met:
 *
 * 1. Redistributions of source code must retain the above copyright
 *    notice, this list of conditions and the following disclaimer.
 *
 * 2. Redistributions in binary form must reproduce the above copyright
 *    notice, this list of conditions and the following disclaimer in
 *    the documentation and/or other materials provided with the
 *    distribution.
 *
 * 3. All advertising materials mentioning features or use of this
 *    software must display the following acknowledgment:
 *    "This product includes software developed by the OpenSSL Project
 *    for use in the OpenSSL Toolkit. (http://www.openssl.org/)"
 *
 * 4. The names "OpenSSL Toolkit" and "OpenSSL Project" must not be used to
 *    endorse or promote products derived from this software without
 *    prior written permission. For written permission, please contact
 *    openssl-core@openssl.org.
 *
 * 5. Products derived from this software may not be called "OpenSSL"
 *    nor may "OpenSSL" appear in their names without prior written
 *    permission of the OpenSSL Project.
 *
 * 6. Redistributions of any form whatsoever must retain the following
 *    acknowledgment:
 *    "This product includes software developed by the OpenSSL Project
 *    for use in the OpenSSL Toolkit (http://www.openssl.org/)"
 *
 * THIS SOFTWARE IS PROVIDED BY THE OpenSSL PROJECT ``AS IS'' AND ANY
 * EXPRESSED OR IMPLIED WARRANTIES, INCLUDING, BUT NOT LIMITED TO, THE
 * IMPLIED WARRANTIES OF MERCHANTABILITY AND FITNESS FOR A PARTICULAR
 * PURPOSE ARE DISCLAIMED.  IN NO EVENT SHALL THE OpenSSL PROJECT OR
 * ITS CONTRIBUTORS BE LIABLE FOR ANY DIRECT, INDIRECT, INCIDENTAL,
 * SPECIAL, EXEMPLARY, OR CONSEQUENTIAL DAMAGES (INCLUDING, BUT
 * NOT LIMITED TO, PROCUREMENT OF SUBSTITUTE GOODS OR SERVICES;
 * LOSS OF USE, DATA, OR PROFITS; OR BUSINESS INTERRUPTION)
 * HOWEVER CAUSED AND ON ANY THEORY OF LIABILITY, WHETHER IN CONTRACT,
 * STRICT LIABILITY, OR TORT (INCLUDING NEGLIGENCE OR OTHERWISE)
 * ARISING IN ANY WAY OUT OF THE USE OF THIS SOFTWARE, EVEN IF ADVISED
 * OF THE POSSIBILITY OF SUCH DAMAGE.
 * ====================================================================
 *
 * This product includes cryptographic software written by Eric Young
 * (eay@cryptsoft.com).  This product includes software written by Tim
 * Hudson (tjh@cryptsoft.com).
 *
 */
/* Copyright (C) 1995-1998 Eric Young (eay@cryptsoft.com)
 * All rights reserved.
 *
 * This package is an SSL implementation written
 * by Eric Young (eay@cryptsoft.com).
 * The implementation was written so as to conform with Netscapes SSL.
 *
 * This library is free for commercial and non-commercial use as long as
 * the following conditions are aheared to.  The following conditions
 * apply to all code found in this distribution, be it the RC4, RSA,
 * lhash, DES, etc., code; not just the SSL code.  The SSL documentation
 * included with this distribution is covered by the same copyright terms
 * except that the holder is Tim Hudson (tjh@cryptsoft.com).
 *
 * Copyright remains Eric Young's, and as such any Copyright notices in
 * the code are not to be removed.
 * If this package is used in a product, Eric Young should be given attribution
 * as the author of the parts of the library used.
 * This can be in the form of a textual message at program startup or
 * in documentation (online or textual) provided with the package.
 *
 * Redistribution and use in source and binary forms, with or without
 * modification, are permitted provided that the following conditions
 * are met:
 * 1. Redistributions of source code must retain the copyright
 *    notice, this list of conditions and the following disclaimer.
 * 2. Redistributions in binary form must reproduce the above copyright
 *    notice, this list of conditions and the following disclaimer in the
 *    documentation and/or other materials provided with the distribution.
 * 3. All advertising materials mentioning features or use of this software
 *    must display the following acknowledgement:
 *    "This product includes cryptographic software written by
 *     Eric Young (eay@cryptsoft.com)"
 *    The word 'cryptographic' can be left out if the rouines from the library
 *    being used are not cryptographic related :-).
 * 4. If you include any Windows specific code (or a derivative thereof) from
 *    the apps directory (application code) you must include an acknowledgement:
 *    "This product includes software written by Tim Hudson (tjh@cryptsoft.com)"
 *
 * THIS SOFTWARE IS PROVIDED BY ERIC YOUNG ``AS IS'' AND
 * ANY EXPRESS OR IMPLIED WARRANTIES, INCLUDING, BUT NOT LIMITED TO, THE
 * IMPLIED WARRANTIES OF MERCHANTABILITY AND FITNESS FOR A PARTICULAR PURPOSE
 * ARE DISCLAIMED.  IN NO EVENT SHALL THE AUTHOR OR CONTRIBUTORS BE LIABLE
 * FOR ANY DIRECT, INDIRECT, INCIDENTAL, SPECIAL, EXEMPLARY, OR CONSEQUENTIAL
 * DAMAGES (INCLUDING, BUT NOT LIMITED TO, PROCUREMENT OF SUBSTITUTE GOODS
 * OR SERVICES; LOSS OF USE, DATA, OR PROFITS; OR BUSINESS INTERRUPTION)
 * HOWEVER CAUSED AND ON ANY THEORY OF LIABILITY, WHETHER IN CONTRACT, STRICT
 * LIABILITY, OR TORT (INCLUDING NEGLIGENCE OR OTHERWISE) ARISING IN ANY WAY
 * OUT OF THE USE OF THIS SOFTWARE, EVEN IF ADVISED OF THE POSSIBILITY OF
 * SUCH DAMAGE.
 *
 * The licence and distribution terms for any publically available version or
 * derivative of this code cannot be changed.  i.e. this code cannot simply be
 * copied and put under another distribution licence
 * [including the GNU Public Licence.]
 */
/* ====================================================================
 * Copyright 2002 Sun Microsystems, Inc. ALL RIGHTS RESERVED.
 * ECDH support in OpenSSL originally developed by
 * SUN MICROSYSTEMS, INC., and contributed to the OpenSSL project.
 */

#include "cryptlib.h"
#include <openssl/safestack.h>

#if defined(OPENSSL_SYS_WIN32) || defined(OPENSSL_SYS_WIN16)
static double SSLeay_MSVC5_hack = 0.0; /* and for VC1.5 */
#endif

DECLARE_STACK_OF(CRYPTO_dynlock)

/* real #defines in crypto.h, keep these upto date */
static const char *const lock_names[CRYPTO_NUM_LOCKS] = {
    "<<ERROR>>",
    "err",
    "ex_data",
    "x509",
    "x509_info",
    "x509_pkey",
    "x509_crl",
    "x509_req",
    "dsa",
    "rsa",
    "evp_pkey",
    "x509_store",
    "ssl_ctx",
    "ssl_cert",
    "ssl_session",
    "ssl_sess_cert",
    "ssl",
    "ssl_method",
    "rand",
    "rand2",
    "debug_malloc",
    "BIO",
    "gethostbyname",
    "getservbyname",
    "readdir",
    "RSA_blinding",
    "dh",
    "debug_malloc2",
    "dso",
    "dynlock",
    "engine",
    "ui",
    "ecdsa",
    "ec",
    "ecdh",
    "bn",
    "ec_pre_comp",
    "store",
    "comp",
    "fips",
    "fips2",
#if CRYPTO_NUM_LOCKS != 41
# error "Inconsistency between crypto.h and cryptlib.c"
#endif
};

/*
 * This is for applications to allocate new type names in the non-dynamic
 * array of lock names.  These are numbered with positive numbers.
 */
static STACK_OF(OPENSSL_STRING) *app_locks = NULL;

/*
 * For applications that want a more dynamic way of handling threads, the
 * following stack is used.  These are externally numbered with negative
 * numbers.
 */
static STACK_OF(CRYPTO_dynlock) *dyn_locks = NULL;

static void (MS_FAR *locking_callback) (int mode, int type,
                                        const char *file, int line) = 0;
static int (MS_FAR *add_lock_callback) (int *pointer, int amount,
                                        int type, const char *file,
                                        int line) = 0;
#ifndef OPENSSL_NO_DEPRECATED
static unsigned long (MS_FAR *id_callback) (void) = 0;
#endif
static void (MS_FAR *threadid_callback) (CRYPTO_THREADID *) = 0;
static struct CRYPTO_dynlock_value *(MS_FAR *dynlock_create_callback)
 (const char *file, int line) = 0;
static void (MS_FAR *dynlock_lock_callback) (int mode,
                                             struct CRYPTO_dynlock_value *l,
                                             const char *file, int line) = 0;
static void (MS_FAR *dynlock_destroy_callback) (struct CRYPTO_dynlock_value
                                                *l, const char *file,
                                                int line) = 0;

int CRYPTO_get_new_lockid(char *name)
{
    char *str;
    int i;

#if defined(OPENSSL_SYS_WIN32) || defined(OPENSSL_SYS_WIN16)
    /*
     * A hack to make Visual C++ 5.0 work correctly when linking as a DLL
     * using /MT. Without this, the application cannot use any floating point
     * printf's. It also seems to be needed for Visual C 1.5 (win16)
     */
    SSLeay_MSVC5_hack = (double)name[0] * (double)name[1];
#endif

    if ((app_locks == NULL)
        && ((app_locks = sk_OPENSSL_STRING_new_null()) == NULL)) {
        CRYPTOerr(CRYPTO_F_CRYPTO_GET_NEW_LOCKID, ERR_R_MALLOC_FAILURE);
        return (0);
    }
    if ((str = BUF_strdup(name)) == NULL) {
        CRYPTOerr(CRYPTO_F_CRYPTO_GET_NEW_LOCKID, ERR_R_MALLOC_FAILURE);
        return (0);
    }
    i = sk_OPENSSL_STRING_push(app_locks, str);
    if (!i)
        OPENSSL_free(str);
    else
        i += CRYPTO_NUM_LOCKS;  /* gap of one :-) */
    return (i);
}

int CRYPTO_num_locks(void)
{
    return CRYPTO_NUM_LOCKS;
}

int CRYPTO_get_new_dynlockid(void)
{
    int i = 0;
    CRYPTO_dynlock *pointer = NULL;

    if (dynlock_create_callback == NULL) {
        CRYPTOerr(CRYPTO_F_CRYPTO_GET_NEW_DYNLOCKID,
                  CRYPTO_R_NO_DYNLOCK_CREATE_CALLBACK);
        return (0);
    }
    CRYPTO_w_lock(CRYPTO_LOCK_DYNLOCK);
    if ((dyn_locks == NULL)
        && ((dyn_locks = sk_CRYPTO_dynlock_new_null()) == NULL)) {
        CRYPTO_w_unlock(CRYPTO_LOCK_DYNLOCK);
        CRYPTOerr(CRYPTO_F_CRYPTO_GET_NEW_DYNLOCKID, ERR_R_MALLOC_FAILURE);
        return (0);
    }
    CRYPTO_w_unlock(CRYPTO_LOCK_DYNLOCK);

    pointer = (CRYPTO_dynlock *) OPENSSL_malloc(sizeof(CRYPTO_dynlock));
    if (pointer == NULL) {
        CRYPTOerr(CRYPTO_F_CRYPTO_GET_NEW_DYNLOCKID, ERR_R_MALLOC_FAILURE);
        return (0);
    }
    pointer->references = 1;
    pointer->data = dynlock_create_callback(__FILE__, __LINE__);
    if (pointer->data == NULL) {
        OPENSSL_free(pointer);
        CRYPTOerr(CRYPTO_F_CRYPTO_GET_NEW_DYNLOCKID, ERR_R_MALLOC_FAILURE);
        return (0);
    }

    CRYPTO_w_lock(CRYPTO_LOCK_DYNLOCK);
    /* First, try to find an existing empty slot */
    i = sk_CRYPTO_dynlock_find(dyn_locks, NULL);
    /* If there was none, push, thereby creating a new one */
    if (i == -1)
        /*
         * Since sk_push() returns the number of items on the stack, not the
         * location of the pushed item, we need to transform the returned
         * number into a position, by decreasing it.
         */
        i = sk_CRYPTO_dynlock_push(dyn_locks, pointer) - 1;
    else
        /*
         * If we found a place with a NULL pointer, put our pointer in it.
         */
        (void)sk_CRYPTO_dynlock_set(dyn_locks, i, pointer);
    CRYPTO_w_unlock(CRYPTO_LOCK_DYNLOCK);

    if (i == -1) {
        dynlock_destroy_callback(pointer->data, __FILE__, __LINE__);
        OPENSSL_free(pointer);
    } else
        i += 1;                 /* to avoid 0 */
    return -i;
}

void CRYPTO_destroy_dynlockid(int i)
{
    CRYPTO_dynlock *pointer = NULL;
    if (i)
        i = -i - 1;
    if (dynlock_destroy_callback == NULL)
        return;

    CRYPTO_w_lock(CRYPTO_LOCK_DYNLOCK);

    if (dyn_locks == NULL || i >= sk_CRYPTO_dynlock_num(dyn_locks)) {
        CRYPTO_w_unlock(CRYPTO_LOCK_DYNLOCK);
        return;
    }
    pointer = sk_CRYPTO_dynlock_value(dyn_locks, i);
    if (pointer != NULL) {
        --pointer->references;
#ifdef REF_CHECK
        if (pointer->references < 0) {
            fprintf(stderr,
                    "CRYPTO_destroy_dynlockid, bad reference count\n");
            abort();
        } else
#endif
        if (pointer->references <= 0) {
            (void)sk_CRYPTO_dynlock_set(dyn_locks, i, NULL);
        } else
            pointer = NULL;
    }
    CRYPTO_w_unlock(CRYPTO_LOCK_DYNLOCK);

    if (pointer) {
        dynlock_destroy_callback(pointer->data, __FILE__, __LINE__);
        OPENSSL_free(pointer);
    }
}

struct CRYPTO_dynlock_value *CRYPTO_get_dynlock_value(int i)
{
    CRYPTO_dynlock *pointer = NULL;
    if (i)
        i = -i - 1;

    CRYPTO_w_lock(CRYPTO_LOCK_DYNLOCK);

    if (dyn_locks != NULL && i < sk_CRYPTO_dynlock_num(dyn_locks))
        pointer = sk_CRYPTO_dynlock_value(dyn_locks, i);
    if (pointer)
        pointer->references++;

    CRYPTO_w_unlock(CRYPTO_LOCK_DYNLOCK);

    if (pointer)
        return pointer->data;
    return NULL;
}

struct CRYPTO_dynlock_value *(*CRYPTO_get_dynlock_create_callback(void))
 (const char *file, int line) {
    return (dynlock_create_callback);
}

void (*CRYPTO_get_dynlock_lock_callback(void)) (int mode,
                                                struct CRYPTO_dynlock_value
                                                *l, const char *file,
                                                int line) {
    return (dynlock_lock_callback);
}

void (*CRYPTO_get_dynlock_destroy_callback(void))
 (struct CRYPTO_dynlock_value *l, const char *file, int line) {
    return (dynlock_destroy_callback);
}

void CRYPTO_set_dynlock_create_callback(struct CRYPTO_dynlock_value *(*func)
                                         (const char *file, int line))
{
    dynlock_create_callback = func;
}

void CRYPTO_set_dynlock_lock_callback(void (*func) (int mode,
                                                    struct
                                                    CRYPTO_dynlock_value *l,
                                                    const char *file,
                                                    int line))
{
    dynlock_lock_callback = func;
}

void CRYPTO_set_dynlock_destroy_callback(void (*func)
                                          (struct CRYPTO_dynlock_value *l,
                                           const char *file, int line))
{
    dynlock_destroy_callback = func;
}

void (*CRYPTO_get_locking_callback(void)) (int mode, int type,
                                           const char *file, int line) {
    return (locking_callback);
}

int (*CRYPTO_get_add_lock_callback(void)) (int *num, int mount, int type,
                                           const char *file, int line) {
    return (add_lock_callback);
}

void CRYPTO_set_locking_callback(void (*func) (int mode, int type,
                                               const char *file, int line))
{
    /*
     * Calling this here ensures initialisation before any threads are
     * started.
     */
    OPENSSL_init();
    locking_callback = func;
}

void CRYPTO_set_add_lock_callback(int (*func) (int *num, int mount, int type,
                                               const char *file, int line))
{
    add_lock_callback = func;
}

/*
 * the memset() here and in set_pointer() seem overkill, but for the sake of
 * CRYPTO_THREADID_cmp() this avoids any platform silliness that might cause
 * two "equal" THREADID structs to not be memcmp()-identical.
 */
void CRYPTO_THREADID_set_numeric(CRYPTO_THREADID *id, unsigned long val)
{
    memset(id, 0, sizeof(*id));
    id->val = val;
}

static const unsigned char hash_coeffs[] = { 3, 5, 7, 11, 13, 17, 19, 23 };

void CRYPTO_THREADID_set_pointer(CRYPTO_THREADID *id, void *ptr)
{
    unsigned char *dest = (void *)&id->val;
    unsigned int accum = 0;
    unsigned char dnum = sizeof(id->val);

    memset(id, 0, sizeof(*id));
    id->ptr = ptr;
    if (sizeof(id->val) >= sizeof(id->ptr)) {
        /*
         * 'ptr' can be embedded in 'val' without loss of uniqueness
         */
        id->val = (unsigned long)id->ptr;
        return;
    }
    /*
     * hash ptr ==> val. Each byte of 'val' gets the mod-256 total of a
     * linear function over the bytes in 'ptr', the co-efficients of which
     * are a sequence of low-primes (hash_coeffs is an 8-element cycle) - the
     * starting prime for the sequence varies for each byte of 'val' (unique
     * polynomials unless pointers are >64-bit). For added spice, the totals
     * accumulate rather than restarting from zero, and the index of the
     * 'val' byte is added each time (position dependence). If I was a
     * black-belt, I'd scan big-endian pointers in reverse to give low-order
     * bits more play, but this isn't crypto and I'd prefer nobody mistake it
     * as such. Plus I'm lazy.
     */
    while (dnum--) {
        const unsigned char *src = (void *)&id->ptr;
        unsigned char snum = sizeof(id->ptr);
        while (snum--)
            accum += *(src++) * hash_coeffs[(snum + dnum) & 7];
        accum += dnum;
        *(dest++) = accum & 255;
    }
}

int CRYPTO_THREADID_set_callback(void (*func) (CRYPTO_THREADID *))
{
    if (threadid_callback)
        return 0;
    threadid_callback = func;
    return 1;
}

void (*CRYPTO_THREADID_get_callback(void)) (CRYPTO_THREADID *) {
    return threadid_callback;
}

void CRYPTO_THREADID_current(CRYPTO_THREADID *id)
{
    if (threadid_callback) {
        threadid_callback(id);
        return;
    }
#ifndef OPENSSL_NO_DEPRECATED
    /* If the deprecated callback was set, fall back to that */
    if (id_callback) {
        CRYPTO_THREADID_set_numeric(id, id_callback());
        return;
    }
#endif
    /* Else pick a backup */
#ifdef OPENSSL_SYS_WIN16
    CRYPTO_THREADID_set_numeric(id, (unsigned long)GetCurrentTask());
#elif defined(OPENSSL_SYS_WIN32)
    CRYPTO_THREADID_set_numeric(id, (unsigned long)GetCurrentThreadId());
#elif defined(OPENSSL_SYS_BEOS)
    CRYPTO_THREADID_set_numeric(id, (unsigned long)find_thread(NULL));
#else
    /* For everything else, default to using the address of 'errno' */
    CRYPTO_THREADID_set_pointer(id, (void *)&errno);
#endif
}

int CRYPTO_THREADID_cmp(const CRYPTO_THREADID *a, const CRYPTO_THREADID *b)
{
    return memcmp(a, b, sizeof(*a));
}

void CRYPTO_THREADID_cpy(CRYPTO_THREADID *dest, const CRYPTO_THREADID *src)
{
    memcpy(dest, src, sizeof(*src));
}

unsigned long CRYPTO_THREADID_hash(const CRYPTO_THREADID *id)
{
    return id->val;
}

#ifndef OPENSSL_NO_DEPRECATED
unsigned long (*CRYPTO_get_id_callback(void)) (void) {
    return (id_callback);
}

void CRYPTO_set_id_callback(unsigned long (*func) (void))
{
    id_callback = func;
}

unsigned long CRYPTO_thread_id(void)
{
    unsigned long ret = 0;

    if (id_callback == NULL) {
# ifdef OPENSSL_SYS_WIN16
        ret = (unsigned long)GetCurrentTask();
# elif defined(OPENSSL_SYS_WIN32)
        ret = (unsigned long)GetCurrentThreadId();
# elif defined(GETPID_IS_MEANINGLESS)
        ret = 1L;
# elif defined(OPENSSL_SYS_BEOS)
        ret = (unsigned long)find_thread(NULL);
# else
        ret = (unsigned long)getpid();
# endif
    } else
        ret = id_callback();
    return (ret);
}
#endif

void CRYPTO_lock(int mode, int type, const char *file, int line)
{
#ifdef LOCK_DEBUG
    {
        CRYPTO_THREADID id;
        char *rw_text, *operation_text;

        if (mode & CRYPTO_LOCK)
            operation_text = "lock  ";
        else if (mode & CRYPTO_UNLOCK)
            operation_text = "unlock";
        else
            operation_text = "ERROR ";

        if (mode & CRYPTO_READ)
            rw_text = "r";
        else if (mode & CRYPTO_WRITE)
            rw_text = "w";
        else
            rw_text = "ERROR";

        CRYPTO_THREADID_current(&id);
        fprintf(stderr, "lock:%08lx:(%s)%s %-18s %s:%d\n",
                CRYPTO_THREADID_hash(&id), rw_text, operation_text,
                CRYPTO_get_lock_name(type), file, line);
    }
#endif
    if (type < 0) {
        if (dynlock_lock_callback != NULL) {
            struct CRYPTO_dynlock_value *pointer
                = CRYPTO_get_dynlock_value(type);

            OPENSSL_assert(pointer != NULL);

            dynlock_lock_callback(mode, pointer, file, line);

            CRYPTO_destroy_dynlockid(type);
        }
    } else if (locking_callback != NULL)
        locking_callback(mode, type, file, line);
}

int CRYPTO_add_lock(int *pointer, int amount, int type, const char *file,
                    int line)
{
    int ret = 0;

    if (add_lock_callback != NULL) {
#ifdef LOCK_DEBUG
        int before = *pointer;
#endif

        ret = add_lock_callback(pointer, amount, type, file, line);
#ifdef LOCK_DEBUG
        {
            CRYPTO_THREADID id;
            CRYPTO_THREADID_current(&id);
            fprintf(stderr, "ladd:%08lx:%2d+%2d->%2d %-18s %s:%d\n",
                    CRYPTO_THREADID_hash(&id), before, amount, ret,
                    CRYPTO_get_lock_name(type), file, line);
        }
#endif
    } else {
        CRYPTO_lock(CRYPTO_LOCK | CRYPTO_WRITE, type, file, line);

        ret = *pointer + amount;
#ifdef LOCK_DEBUG
        {
            CRYPTO_THREADID id;
            CRYPTO_THREADID_current(&id);
            fprintf(stderr, "ladd:%08lx:%2d+%2d->%2d %-18s %s:%d\n",
                    CRYPTO_THREADID_hash(&id),
                    *pointer, amount, ret,
                    CRYPTO_get_lock_name(type), file, line);
        }
#endif
        *pointer = ret;
        CRYPTO_lock(CRYPTO_UNLOCK | CRYPTO_WRITE, type, file, line);
    }
    return (ret);
}

const char *CRYPTO_get_lock_name(int type)
{
    if (type < 0)
        return ("dynamic");
    else if (type < CRYPTO_NUM_LOCKS)
        return (lock_names[type]);
    else if (type - CRYPTO_NUM_LOCKS > sk_OPENSSL_STRING_num(app_locks))
        return ("ERROR");
    else
        return (sk_OPENSSL_STRING_value(app_locks, type - CRYPTO_NUM_LOCKS));
}

#if     defined(__i386)   || defined(__i386__)   || defined(_M_IX86) || \
        defined(__INTEL__) || \
        defined(__x86_64) || defined(__x86_64__) || \
        defined(_M_AMD64) || defined(_M_X64)

extern unsigned int OPENSSL_ia32cap_P[4];
unsigned long *OPENSSL_ia32cap_loc(void)
{
    if (sizeof(long) == 4)
        /*
         * If 32-bit application pulls address of OPENSSL_ia32cap_P[0]
         * clear second element to maintain the illusion that vector
         * is 32-bit.
         */
        OPENSSL_ia32cap_P[1] = 0;

    OPENSSL_ia32cap_P[2] = 0;

    return (unsigned long *)OPENSSL_ia32cap_P;
}

# if defined(OPENSSL_CPUID_OBJ) && !defined(OPENSSL_NO_ASM) && !defined(I386_ONLY)
#  define OPENSSL_CPUID_SETUP
#  if defined(_WIN32)
typedef unsigned __int64 IA32CAP;
#  else
typedef unsigned long long IA32CAP;
#  endif
void OPENSSL_cpuid_setup(void)
{
    static int trigger = 0;
    IA32CAP OPENSSL_ia32_cpuid(unsigned int *);
    IA32CAP vec;
    char *env;

    if (trigger)
        return;

    trigger = 1;
    if ((env = getenv("OPENSSL_ia32cap"))) {
        int off = (env[0] == '~') ? 1 : 0;
#  if defined(_WIN32)
        if (!sscanf(env + off, "%I64i", &vec))
            vec = strtoul(env + off, NULL, 0);
#  else
        if (!sscanf(env + off, "%lli", (long long *)&vec))
            vec = strtoul(env + off, NULL, 0);
#  endif
        if (off)
            vec = OPENSSL_ia32_cpuid(OPENSSL_ia32cap_P) & ~vec;
        else if (env[0] == ':')
            vec = OPENSSL_ia32_cpuid(OPENSSL_ia32cap_P);

        OPENSSL_ia32cap_P[2] = 0;
        if ((env = strchr(env, ':'))) {
            unsigned int vecx;
            env++;
            off = (env[0] == '~') ? 1 : 0;
            vecx = strtoul(env + off, NULL, 0);
            if (off)
                OPENSSL_ia32cap_P[2] &= ~vecx;
            else
                OPENSSL_ia32cap_P[2] = vecx;
        }
    } else
        vec = OPENSSL_ia32_cpuid(OPENSSL_ia32cap_P);

    /*
     * |(1<<10) sets a reserved bit to signal that variable
     * was initialized already... This is to avoid interference
     * with cpuid snippets in ELF .init segment.
     */
    OPENSSL_ia32cap_P[0] = (unsigned int)vec | (1 << 10);
    OPENSSL_ia32cap_P[1] = (unsigned int)(vec >> 32);
}
# else
unsigned int OPENSSL_ia32cap_P[4];
# endif

#else
unsigned long *OPENSSL_ia32cap_loc(void)
{
    return NULL;
}
#endif
int OPENSSL_NONPIC_relocated = 0;
#if !defined(OPENSSL_CPUID_SETUP) && !defined(OPENSSL_CPUID_OBJ)
void OPENSSL_cpuid_setup(void)
{
}
#endif

#if (defined(_WIN32) || defined(__CYGWIN__)) && defined(_WINDLL)
# ifdef __CYGWIN__
/* pick DLL_[PROCESS|THREAD]_[ATTACH|DETACH] definitions */
#  include <windows.h>
/*
 * this has side-effect of _WIN32 getting defined, which otherwise is
 * mutually exclusive with __CYGWIN__...
 */
# endif

/*
 * All we really need to do is remove the 'error' state when a thread
 * detaches
 */

<<<<<<< HEAD
#if defined(_WIN32) && !defined(__CYGWIN__) && !defined(OPENSSL_WINAPP)
#include <tchar.h>
#include <signal.h>
#ifdef __WATCOMC__
#if defined(_UNICODE) || defined(__UNICODE__)
#define _vsntprintf _vsnwprintf
#else
#define _vsntprintf _vsnprintf
#endif
#endif
#ifdef _MSC_VER
#define alloca _alloca
=======
BOOL WINAPI DllMain(HINSTANCE hinstDLL, DWORD fdwReason, LPVOID lpvReserved)
{
    switch (fdwReason) {
    case DLL_PROCESS_ATTACH:
        OPENSSL_cpuid_setup();
# if defined(_WIN32_WINNT)
        {
            IMAGE_DOS_HEADER *dos_header = (IMAGE_DOS_HEADER *) hinstDLL;
            IMAGE_NT_HEADERS *nt_headers;

            if (dos_header->e_magic == IMAGE_DOS_SIGNATURE) {
                nt_headers = (IMAGE_NT_HEADERS *) ((char *)dos_header
                                                   + dos_header->e_lfanew);
                if (nt_headers->Signature == IMAGE_NT_SIGNATURE &&
                    hinstDLL !=
                    (HINSTANCE) (nt_headers->OptionalHeader.ImageBase))
                    OPENSSL_NONPIC_relocated = 1;
            }
        }
# endif
        break;
    case DLL_THREAD_ATTACH:
        break;
    case DLL_THREAD_DETACH:
        break;
    case DLL_PROCESS_DETACH:
        break;
    }
    return (TRUE);
}
>>>>>>> 4ac03295
#endif

#if defined(_WIN32) && !defined(__CYGWIN__)
# include <tchar.h>
# include <signal.h>
# ifdef __WATCOMC__
#  if defined(_UNICODE) || defined(__UNICODE__)
#   define _vsntprintf _vsnwprintf
#  else
#   define _vsntprintf _vsnprintf
#  endif
# endif
# ifdef _MSC_VER
#  define alloca _alloca
# endif

# if defined(_WIN32_WINNT) && _WIN32_WINNT>=0x0333
int OPENSSL_isservice(void)
{
    HWINSTA h;
    DWORD len;
    WCHAR *name;
    static union {
        void *p;
        int (*f) (void);
    } _OPENSSL_isservice = {
        NULL
    };

    if (_OPENSSL_isservice.p == NULL) {
        HANDLE h = GetModuleHandle(NULL);
        if (h != NULL)
            _OPENSSL_isservice.p = GetProcAddress(h, "_OPENSSL_isservice");
        if (_OPENSSL_isservice.p == NULL)
            _OPENSSL_isservice.p = (void *)-1;
    }

    if (_OPENSSL_isservice.p != (void *)-1)
        return (*_OPENSSL_isservice.f) ();

    (void)GetDesktopWindow();   /* return value is ignored */

    h = GetProcessWindowStation();
    if (h == NULL)
        return -1;

    if (GetUserObjectInformationW(h, UOI_NAME, NULL, 0, &len) ||
        GetLastError() != ERROR_INSUFFICIENT_BUFFER)
        return -1;

    if (len > 512)
        return -1;              /* paranoia */
    len++, len &= ~1;           /* paranoia */
    name = (WCHAR *)alloca(len + sizeof(WCHAR));
    if (!GetUserObjectInformationW(h, UOI_NAME, name, len, &len))
        return -1;

    len++, len &= ~1;           /* paranoia */
    name[len / sizeof(WCHAR)] = L'\0'; /* paranoia */
#  if 1
    /*
     * This doesn't cover "interactive" services [working with real
     * WinSta0's] nor programs started non-interactively by Task Scheduler
     * [those are working with SAWinSta].
     */
    if (wcsstr(name, L"Service-0x"))
        return 1;
#  else
    /* This covers all non-interactive programs such as services. */
    if (!wcsstr(name, L"WinSta0"))
        return 1;
#  endif
    else
        return 0;
}
# else
int OPENSSL_isservice(void)
{
    return 0;
}
# endif

void OPENSSL_showfatal(const char *fmta, ...)
{
    va_list ap;
    TCHAR buf[256];
    const TCHAR *fmt;
# ifdef STD_ERROR_HANDLE        /* what a dirty trick! */
    HANDLE h;

    if ((h = GetStdHandle(STD_ERROR_HANDLE)) != NULL &&
        GetFileType(h) != FILE_TYPE_UNKNOWN) {
        /* must be console application */
        int len;
        DWORD out;

        va_start(ap, fmta);
        len = _vsnprintf((char *)buf, sizeof(buf), fmta, ap);
        WriteFile(h, buf, len < 0 ? sizeof(buf) : (DWORD) len, &out, NULL);
        va_end(ap);
        return;
    }
# endif

    if (sizeof(TCHAR) == sizeof(char))
        fmt = (const TCHAR *)fmta;
    else
        do {
            int keepgoing;
            size_t len_0 = strlen(fmta) + 1, i;
            WCHAR *fmtw;

            fmtw = (WCHAR *)alloca(len_0 * sizeof(WCHAR));
            if (fmtw == NULL) {
                fmt = (const TCHAR *)L"no stack?";
                break;
            }
# ifndef OPENSSL_NO_MULTIBYTE
            if (!MultiByteToWideChar(CP_ACP, 0, fmta, len_0, fmtw, len_0))
# endif
                for (i = 0; i < len_0; i++)
                    fmtw[i] = (WCHAR)fmta[i];

            for (i = 0; i < len_0; i++) {
                if (fmtw[i] == L'%')
                    do {
                        keepgoing = 0;
                        switch (fmtw[i + 1]) {
                        case L'0':
                        case L'1':
                        case L'2':
                        case L'3':
                        case L'4':
                        case L'5':
                        case L'6':
                        case L'7':
                        case L'8':
                        case L'9':
                        case L'.':
                        case L'*':
                        case L'-':
                            i++;
                            keepgoing = 1;
                            break;
                        case L's':
                            fmtw[i + 1] = L'S';
                            break;
                        case L'S':
                            fmtw[i + 1] = L's';
                            break;
                        case L'c':
                            fmtw[i + 1] = L'C';
                            break;
                        case L'C':
                            fmtw[i + 1] = L'c';
                            break;
                        }
                    } while (keepgoing);
            }
            fmt = (const TCHAR *)fmtw;
        } while (0);

    va_start(ap, fmta);
    _vsntprintf(buf, sizeof(buf) / sizeof(TCHAR) - 1, fmt, ap);
    buf[sizeof(buf) / sizeof(TCHAR) - 1] = _T('\0');
    va_end(ap);

# if defined(_WIN32_WINNT) && _WIN32_WINNT>=0x0333
    /* this -------------v--- guards NT-specific calls */
    if (check_winnt() && OPENSSL_isservice() > 0) {
        HANDLE h = RegisterEventSource(0, _T("OPENSSL"));
        const TCHAR *pmsg = buf;
        ReportEvent(h, EVENTLOG_ERROR_TYPE, 0, 0, 0, 1, 0, &pmsg, 0);
        DeregisterEventSource(h);
    } else
# endif
        MessageBox(NULL, buf, _T("OpenSSL: FATAL"), MB_OK | MB_ICONSTOP);
}
#else
void OPENSSL_showfatal(const char *fmta, ...)
{
    va_list ap;

    va_start(ap, fmta);
    vfprintf(stderr, fmta, ap);
    va_end(ap);
}

int OPENSSL_isservice(void)
{
    return 0;
}
#endif

void OpenSSLDie(const char *file, int line, const char *assertion)
{
    OPENSSL_showfatal
        ("%s(%d): OpenSSL internal error, assertion failed: %s\n", file, line,
         assertion);
#if !defined(_WIN32) || defined(__CYGWIN__)
    abort();
#else
<<<<<<< HEAD
	/* Win32 abort() customarily shows a dialog, but we just did that... */
#if !defined(_WIN32_WCE) && !defined(OPENSSL_WINAPP)
	raise(SIGABRT);
#endif
	_exit(3);
=======
    /*
     * Win32 abort() customarily shows a dialog, but we just did that...
     */
# if !defined(_WIN32_WCE)
    raise(SIGABRT);
# endif
    _exit(3);
>>>>>>> 4ac03295
#endif
}

void *OPENSSL_stderr(void)
{
    return stderr;
}

int CRYPTO_memcmp(const void *in_a, const void *in_b, size_t len)
{
    size_t i;
    const unsigned char *a = in_a;
    const unsigned char *b = in_b;
    unsigned char x = 0;

    for (i = 0; i < len; i++)
        x |= a[i] ^ b[i];

    return x;
}<|MERGE_RESOLUTION|>--- conflicted
+++ resolved
@@ -755,20 +755,6 @@
  * detaches
  */
 
-<<<<<<< HEAD
-#if defined(_WIN32) && !defined(__CYGWIN__) && !defined(OPENSSL_WINAPP)
-#include <tchar.h>
-#include <signal.h>
-#ifdef __WATCOMC__
-#if defined(_UNICODE) || defined(__UNICODE__)
-#define _vsntprintf _vsnwprintf
-#else
-#define _vsntprintf _vsnprintf
-#endif
-#endif
-#ifdef _MSC_VER
-#define alloca _alloca
-=======
 BOOL WINAPI DllMain(HINSTANCE hinstDLL, DWORD fdwReason, LPVOID lpvReserved)
 {
     switch (fdwReason) {
@@ -799,10 +785,9 @@
     }
     return (TRUE);
 }
->>>>>>> 4ac03295
-#endif
-
-#if defined(_WIN32) && !defined(__CYGWIN__)
+#endif
+
+#if defined(_WIN32) && !defined(__CYGWIN__) && !defined(OPENSSL_WINAPP)
 # include <tchar.h>
 # include <signal.h>
 # ifdef __WATCOMC__
@@ -1002,21 +987,13 @@
 #if !defined(_WIN32) || defined(__CYGWIN__)
     abort();
 #else
-<<<<<<< HEAD
-	/* Win32 abort() customarily shows a dialog, but we just did that... */
-#if !defined(_WIN32_WCE) && !defined(OPENSSL_WINAPP)
-	raise(SIGABRT);
-#endif
-	_exit(3);
-=======
     /*
      * Win32 abort() customarily shows a dialog, but we just did that...
      */
-# if !defined(_WIN32_WCE)
+# if !defined(_WIN32_WCE) && !defined(OPENSSL_WINAPP)
     raise(SIGABRT);
 # endif
     _exit(3);
->>>>>>> 4ac03295
 #endif
 }
 
